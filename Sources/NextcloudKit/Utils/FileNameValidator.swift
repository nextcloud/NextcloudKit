//
// SPDX-FileCopyrightText: 2024 Nextcloud GmbH and Nextcloud contributors
// SPDX-License-Identifier: GPL-3.0-or-later
//

import Foundation

public class FileNameValidator {
    public static let shared: FileNameValidator = {
        let instance = FileNameValidator()
        return instance
    }()

    public private(set) var forbiddenFileNames: [String] = [] {
        didSet {
            forbiddenFileNames = forbiddenFileNames.map({$0.uppercased()})
        }
    }

    public private(set) var forbiddenFileNameBasenames: [String] = [] {
        didSet {
            forbiddenFileNameBasenames = forbiddenFileNameBasenames.map({$0.uppercased()})
        }
    }

<<<<<<< HEAD
    private var forbiddenFileNameCharactersRegex: NSRegularExpression?

    public private(set) var forbiddenFileNameCharacters: [String] = [] {
        didSet {
            forbiddenFileNameCharactersRegex = try? NSRegularExpression(pattern: "[\(forbiddenFileNameCharacters.joined())]")
        }
    }
=======
    public private(set) var forbiddenFileNameCharacters: [String] = []
>>>>>>> 354bc42d

    public private(set) var forbiddenFileNameExtensions: [String] = [] {
        didSet {
            forbiddenFileNameExtensions = forbiddenFileNameExtensions.map({$0.uppercased()})
        }
    }

<<<<<<< HEAD
    public let fileEndsWithSpacePeriodError = NKError(errorCode: NSURLErrorCannotCreateFile, errorDescription: NSLocalizedString("_file_name_validator_error_ends_with_space_period_", value: "File name ends with a space or a period.", comment: ""))
=======
    public let fileWithSpaceError = NKError(errorCode: NSURLErrorCannotCreateFile, errorDescription: NSLocalizedString("_file_name_validator_error_space_", value: "Name must not contain spaces at the beginning or end.", comment: ""))
>>>>>>> 354bc42d

    public var fileReservedNameError: NKError {
        let errorMessageTemplate = NSLocalizedString("_file_name_validator_error_reserved_name_", value: "\"%@\" is a forbidden name.", comment: "")
        let errorMessage = String(format: errorMessageTemplate, templateString)
        return NKError(errorCode: NSURLErrorCannotCreateFile, errorDescription: errorMessage)
    }

    public var fileForbiddenFileExtensionError: NKError {
        let errorMessageTemplate = NSLocalizedString("_file_name_validator_error_forbidden_file_extension_", value: ".\"%@\" is a forbidden file extension.", comment: "")
        let errorMessage = String(format: errorMessageTemplate, templateString)
        return NKError(errorCode: NSURLErrorCannotCreateFile, errorDescription: errorMessage)
    }

    public var fileInvalidCharacterError: NKError {
        let errorMessageTemplate = NSLocalizedString("_file_name_validator_error_invalid_character_", value: "Name contains an invalid character: \"%@\".", comment: "")
        let errorMessage = String(format: errorMessageTemplate, templateString)
        return NKError(errorCode: NSURLErrorCannotCreateFile, errorDescription: errorMessage)
    }

    private var templateString = ""

    private init() {}

    public func setup(forbiddenFileNames: [String], forbiddenFileNameBasenames: [String], forbiddenFileNameCharacters: [String], forbiddenFileNameExtensions: [String]) {
        self.forbiddenFileNames = forbiddenFileNames
        self.forbiddenFileNameBasenames = forbiddenFileNameBasenames
        self.forbiddenFileNameCharacters = forbiddenFileNameCharacters
        self.forbiddenFileNameExtensions = forbiddenFileNameExtensions
    }

    public func checkFileName(_ filename: String) -> NKError? {
<<<<<<< HEAD
        if filename.hasSuffix(" ") || filename.hasSuffix(".") {
            return fileEndsWithSpacePeriodError
        }

        if let invalidCharacterError = checkInvalidCharacters(string: filename) {
=======
        if let regex = try? NSRegularExpression(pattern: "[\(forbiddenFileNameCharacters.joined())]"), let invalidCharacterError = checkInvalidCharacters(string: filename, regex: regex) {
>>>>>>> 354bc42d
            return invalidCharacterError
        }

        if forbiddenFileNames.contains(filename.uppercased()) || forbiddenFileNames.contains(filename.withRemovedFileExtension.uppercased()) ||
            forbiddenFileNameBasenames.contains(filename.uppercased()) || forbiddenFileNameBasenames.contains(filename.withRemovedFileExtension.uppercased()) {
            templateString = filename
            return fileReservedNameError
        }

        for fileNameExtension in forbiddenFileNameExtensions {
            if fileNameExtension == " " {
                if filename.uppercased().hasSuffix(fileNameExtension) || filename.uppercased().hasPrefix(fileNameExtension) {
                    return fileWithSpaceError
                }
            } else if filename.uppercased().hasSuffix(fileNameExtension.uppercased()) {
                if fileNameExtension == " " {
                    return fileWithSpaceError
                }

                templateString = filename.fileExtension

                return fileForbiddenFileExtensionError
            }
        }

        return nil
    }

<<<<<<< HEAD
    public func checkFolderPath(folderPath: String) -> Bool {
=======
    public func checkFolderPath(_ folderPath: String) -> Bool {
>>>>>>> 354bc42d
        return folderPath.split { $0 == "/" || $0 == "\\" }
            .allSatisfy { checkFileName(String($0)) == nil }
    }

<<<<<<< HEAD
    private func checkInvalidCharacters(string: String) -> NKError? {
=======
    private func checkInvalidCharacters(string: String, regex: NSRegularExpression) -> NKError? {
>>>>>>> 354bc42d
        for char in string {
            let charAsString = String(char)
            let range = NSRange(location: 0, length: charAsString.utf16.count)

            if regex.firstMatch(in: charAsString, options: [], range: range) != nil {
                templateString = charAsString
                return fileInvalidCharacterError
            }
        }
        return nil
    }
}<|MERGE_RESOLUTION|>--- conflicted
+++ resolved
@@ -1,6 +1,23 @@
 //
-// SPDX-FileCopyrightText: 2024 Nextcloud GmbH and Nextcloud contributors
-// SPDX-License-Identifier: GPL-3.0-or-later
+//  FileNameValidator.swift
+//
+//
+//  Created by Milen Pivchev on 12.07.24.
+//  Copyright © 2024 Milen Pivchev. All rights reserved.
+//
+//  Author: Milen Pivchev <milen.pivchev@nextcloud.com>
+//  This program is free software: you can redistribute it and/or modify
+//  it under the terms of the GNU General Public License as published by
+//  the Free Software Foundation, either version 3 of the License, or
+//  (at your option) any later version.
+//
+//  This program is distributed in the hope that it will be useful,
+//  but WITHOUT ANY WARRANTY; without even the implied warranty of
+//  MERCHANTABILITY or FITNESS FOR A PARTICULAR PURPOSE.  See the
+//  GNU General Public License for more details.
+//
+//  You should have received a copy of the GNU General Public License
+//  along with this program.  If not, see <http://www.gnu.org/licenses/>.
 //
 
 import Foundation
@@ -23,17 +40,7 @@
         }
     }
 
-<<<<<<< HEAD
-    private var forbiddenFileNameCharactersRegex: NSRegularExpression?
-
-    public private(set) var forbiddenFileNameCharacters: [String] = [] {
-        didSet {
-            forbiddenFileNameCharactersRegex = try? NSRegularExpression(pattern: "[\(forbiddenFileNameCharacters.joined())]")
-        }
-    }
-=======
     public private(set) var forbiddenFileNameCharacters: [String] = []
->>>>>>> 354bc42d
 
     public private(set) var forbiddenFileNameExtensions: [String] = [] {
         didSet {
@@ -41,11 +48,7 @@
         }
     }
 
-<<<<<<< HEAD
-    public let fileEndsWithSpacePeriodError = NKError(errorCode: NSURLErrorCannotCreateFile, errorDescription: NSLocalizedString("_file_name_validator_error_ends_with_space_period_", value: "File name ends with a space or a period.", comment: ""))
-=======
     public let fileWithSpaceError = NKError(errorCode: NSURLErrorCannotCreateFile, errorDescription: NSLocalizedString("_file_name_validator_error_space_", value: "Name must not contain spaces at the beginning or end.", comment: ""))
->>>>>>> 354bc42d
 
     public var fileReservedNameError: NKError {
         let errorMessageTemplate = NSLocalizedString("_file_name_validator_error_reserved_name_", value: "\"%@\" is a forbidden name.", comment: "")
@@ -77,15 +80,7 @@
     }
 
     public func checkFileName(_ filename: String) -> NKError? {
-<<<<<<< HEAD
-        if filename.hasSuffix(" ") || filename.hasSuffix(".") {
-            return fileEndsWithSpacePeriodError
-        }
-
-        if let invalidCharacterError = checkInvalidCharacters(string: filename) {
-=======
         if let regex = try? NSRegularExpression(pattern: "[\(forbiddenFileNameCharacters.joined())]"), let invalidCharacterError = checkInvalidCharacters(string: filename, regex: regex) {
->>>>>>> 354bc42d
             return invalidCharacterError
         }
 
@@ -114,20 +109,12 @@
         return nil
     }
 
-<<<<<<< HEAD
-    public func checkFolderPath(folderPath: String) -> Bool {
-=======
     public func checkFolderPath(_ folderPath: String) -> Bool {
->>>>>>> 354bc42d
         return folderPath.split { $0 == "/" || $0 == "\\" }
             .allSatisfy { checkFileName(String($0)) == nil }
     }
 
-<<<<<<< HEAD
-    private func checkInvalidCharacters(string: String) -> NKError? {
-=======
     private func checkInvalidCharacters(string: String, regex: NSRegularExpression) -> NKError? {
->>>>>>> 354bc42d
         for char in string {
             let charAsString = String(char)
             let range = NSRange(location: 0, length: charAsString.utf16.count)
