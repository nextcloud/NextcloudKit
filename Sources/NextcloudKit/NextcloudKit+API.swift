//
// SPDX-FileCopyrightText: 2020 Nextcloud GmbH and Nextcloud contributors
// SPDX-License-Identifier: GPL-3.0-or-later
//

#if os(macOS)
import Foundation
import AppKit
#else
import UIKit
#endif
import Alamofire
import SwiftyJSON

public class NKNotifications: NSObject {
    public var actions: Data?
    public var app = ""
    public var date = Date()
    public var icon: String?
    public var idNotification: Int = 0
    public var link = ""
    public var message = ""
    public var messageRich = ""
    public var messageRichParameters: Data?
    public var objectId = ""
    public var objectType = ""
    public var subject = ""
    public var subjectRich = ""
    public var subjectRichParameters: Data?
    public var user = ""
}

public extension NextcloudKit {
    func checkServer(serverUrl: String,
                     options: NKRequestOptions = NKRequestOptions(),
                     taskHandler: @escaping (_ task: URLSessionTask) -> Void = { _ in },
                     completion: @escaping (_ responseData: AFDataResponse<Data?>?, _ error: NKError) -> Void) {
        guard let url = serverUrl.asUrl else {
            return options.queue.async { completion(nil, .urlError) }
        }

<<<<<<< HEAD
        sessionManager.request(url, method: .head, parameters: nil, encoding: URLEncoding.default, headers: nil, interceptor: nil).onURLSessionTaskCreation { task in
=======
        internalSession.request(url, method: .head, parameters: nil, encoding: URLEncoding.default, headers: nil, interceptor: nil).onURLSessionTaskCreation { task in
>>>>>>> 354bc42d
            task.taskDescription = options.taskDescription
            taskHandler(task)
        }.response(queue: self.nkCommonInstance.backgroundQueue) { response in
            if self.nkCommonInstance.levelLog > 0 {
                debugPrint(response)
            }
            switch response.result {
            case .failure(let error):
                let error = NKError(error: error, afResponse: response, responseData: response.data)
                options.queue.async { completion(response, error) }
            case .success:
                options.queue.async { completion(response, .success) }
            }
        }
    }

    // MARK: -

    func generalWithEndpoint(_ endpoint: String,
                             account: String,
                             method: String,
                             options: NKRequestOptions = NKRequestOptions(),
                             taskHandler: @escaping (_ task: URLSessionTask) -> Void = { _ in },
                             completion: @escaping (_ account: String, _ responseData: AFDataResponse<Data>?, _ error: NKError) -> Void) {
        guard let nkSession = nkCommonInstance.getSession(account: account),
              let url = nkCommonInstance.createStandardUrl(serverUrl: nkSession.urlBase, endpoint: endpoint, options: options),
              let headers = nkCommonInstance.getStandardHeaders(account: account, options: options) else {
            return options.queue.async { completion(account, nil, .urlError) }
        }
        let method = HTTPMethod(rawValue: method.uppercased())

        nkSession.sessionData.request(url, method: method, parameters: nil, encoding: URLEncoding.default, headers: headers, interceptor: nil).validate(statusCode: 200..<300).onURLSessionTaskCreation { task in
            task.taskDescription = options.taskDescription
            taskHandler(task)
        }.responseData(queue: self.nkCommonInstance.backgroundQueue) { response in
            if self.nkCommonInstance.levelLog > 0 {
                debugPrint(response)
            }
            switch response.result {
            case .failure(let error):
                let error = NKError(error: error, afResponse: response, responseData: response.data)
                options.queue.async { completion(account, response, error) }
            case .success:
                options.queue.async { completion(account, response, .success) }
            }
        }
    }

    // MARK: -

    func getExternalSite(account: String,
                         options: NKRequestOptions = NKRequestOptions(),
                         taskHandler: @escaping (_ task: URLSessionTask) -> Void = { _ in },
                         completion: @escaping (_ account: String, _ externalFiles: [NKExternalSite], _ responseData: AFDataResponse<Data>?, _ error: NKError) -> Void) {
        var externalSites: [NKExternalSite] = []
        let endpoint = "ocs/v2.php/apps/external/api/v1"
        guard let nkSession = nkCommonInstance.getSession(account: account),
              let url = nkCommonInstance.createStandardUrl(serverUrl: nkSession.urlBase, endpoint: endpoint, options: options),
              let headers = nkCommonInstance.getStandardHeaders(account: account, options: options) else {
            return options.queue.async { completion(account, externalSites, nil, .urlError) }
        }

        nkSession.sessionData.request(url, method: .get, parameters: nil, encoding: URLEncoding.default, headers: headers, interceptor: nil).validate(statusCode: 200..<300).onURLSessionTaskCreation { task in
            task.taskDescription = options.taskDescription
            taskHandler(task)
        }.responseData(queue: self.nkCommonInstance.backgroundQueue) { response in
            if self.nkCommonInstance.levelLog > 0 {
                debugPrint(response)
            }
            switch response.result {
            case .failure(let error):
                let error = NKError(error: error, afResponse: response, responseData: response.data)
                options.queue.async { completion(account, externalSites, response, error) }
            case .success(let jsonData):
                let json = JSON(jsonData)
                let ocsdata = json["ocs"]["data"]
                for (_, subJson): (String, JSON) in ocsdata {
                    let extrernalSite = NKExternalSite()
                    extrernalSite.icon = subJson["icon"].stringValue
                    extrernalSite.idExternalSite = subJson["id"].intValue
                    extrernalSite.lang = subJson["lang"].stringValue
                    extrernalSite.name = subJson["name"].stringValue
                    extrernalSite.type = subJson["type"].stringValue
                    extrernalSite.url = subJson["url"].stringValue
                    externalSites.append(extrernalSite)
                }
                options.queue.async { completion(account, externalSites, response, .success) }
            }
        }
    }

    // MARK: - getServerStatus

    struct ServerInfo {
        public let installed: Bool
        public let maintenance: Bool
        public let needsDbUpgrade: Bool
        public let extendedSupport: Bool
        public let productName: String
        public let version: String
        public let versionMajor: Int
        public let versionMinor: Int
        public let versionMicro: Int
        public let data: Data?
    }

    enum ServerInfoResult {
        case success(ServerInfo)
        case failure(NKError)
    }

    func getServerStatus(serverUrl: String,
                         options: NKRequestOptions = NKRequestOptions(),
                         taskHandler: @escaping (_ task: URLSessionTask) -> Void = { _ in },
                         completion: @escaping (_ responseData: AFDataResponse<Data>?, ServerInfoResult) -> Void) {
        let endpoint = "status.php"
        guard let url = nkCommonInstance.createStandardUrl(serverUrl: serverUrl, endpoint: endpoint, options: options) else {
            return options.queue.async { completion(nil, ServerInfoResult.failure(.urlError)) }
        }
        var headers: HTTPHeaders?
        if let userAgent = options.customUserAgent {
            headers = [HTTPHeader.userAgent(userAgent)]
        }

        internalSession.request(url, method: .get, parameters: nil, encoding: URLEncoding.default, headers: headers, interceptor: nil).validate(statusCode: 200..<300).onURLSessionTaskCreation { task in
            task.taskDescription = options.taskDescription
            taskHandler(task)
        }.responseData(queue: self.nkCommonInstance.backgroundQueue) { response in
            if self.nkCommonInstance.levelLog > 0 {
                debugPrint(response)
            }
            switch response.result {
            case .failure(let error):
                let error = NKError(error: error, afResponse: response, responseData: response.data)
                return options.queue.async { completion(response, ServerInfoResult.failure(error)) }
            case .success(let jsonData):
                let json = JSON(jsonData)
                var versionMajor = 0, versionMinor = 0, versionMicro = 0
                let version = json["version"].stringValue
                let arrayVersion = version.components(separatedBy: ".")
                if arrayVersion.count == 1 {
                    versionMajor = Int(arrayVersion[0]) ?? 0
                } else if arrayVersion.count == 2 {
                    versionMajor = Int(arrayVersion[0]) ?? 0
                    versionMinor = Int(arrayVersion[1]) ?? 0
                } else if arrayVersion.count >= 3 {
                    versionMajor = Int(arrayVersion[0]) ?? 0
                    versionMinor = Int(arrayVersion[1]) ?? 0
                    versionMicro = Int(arrayVersion[2]) ?? 0
                }
                let serverInfo = ServerInfo(installed: json["installed"].boolValue,
                                            maintenance: json["maintenance"].boolValue,
                                            needsDbUpgrade: json["needsDbUpgrade"].boolValue,
                                            extendedSupport: json["extendedSupport"].boolValue,
                                            productName: json["productname"].stringValue,
                                            version: json["versionstring"].stringValue,
                                            versionMajor: versionMajor,
                                            versionMinor: versionMinor,
                                            versionMicro: versionMicro,
                                            data: jsonData)
                options.queue.async { completion(response, ServerInfoResult.success(serverInfo)) }
            }
        }
    }

    // MARK: -

    func downloadPreview(url: URL,
                         account: String,
                         etag: String? = nil,
                         options: NKRequestOptions = NKRequestOptions(),
                         taskHandler: @escaping (_ task: URLSessionTask) -> Void = { _ in },
                         completion: @escaping (_ account: String, _ responseData: AFDataResponse<Data?>?, _ error: NKError) -> Void) {
        guard let nkSession = nkCommonInstance.getSession(account: account),
              var headers = nkCommonInstance.getStandardHeaders(account: account, options: options) else {
            return options.queue.async { completion(account, nil, .urlError) }
        }
        if var etag = etag {
            etag = "\"" + etag + "\""
            headers.update(name: "If-None-Match", value: etag)
        }

        nkSession.sessionData.request(url, method: .get, parameters: nil, encoding: URLEncoding.default, headers: headers, interceptor: nil).validate(statusCode: 200..<300).onURLSessionTaskCreation { task in
            task.taskDescription = options.taskDescription
            taskHandler(task)
        }.response(queue: self.nkCommonInstance.backgroundQueue) { response in
            if self.nkCommonInstance.levelLog > 0 {
                debugPrint(response)
            }

            switch response.result {
            case .failure(let error):
                let error = NKError(error: error, afResponse: response, responseData: response.data)
                options.queue.async { completion(account, response, error) }
            case .success:
                options.queue.async { completion(account, response, .success) }
            }
        }
    }

    func downloadPreview(fileId: String,
                         width: Int = 1024,
                         height: Int = 1024,
                         etag: String? = nil,
                         crop: Int = 1,
                         cropMode: String = "cover",
                         forceIcon: Int = 0,
                         mimeFallback: Int = 0,
                         account: String,
                         options: NKRequestOptions = NKRequestOptions(),
                         taskHandler: @escaping (_ task: URLSessionTask) -> Void = { _ in },
                         completion: @escaping (_ account: String, _ width: Int, _ height: Int, _ etag: String?, _ responseData: AFDataResponse<Data?>?, _ error: NKError) -> Void) {
        let endpoint = "index.php/core/preview?fileId=\(fileId)&x=\(width)&y=\(height)&a=\(crop)&mode=\(cropMode)&forceIcon=\(forceIcon)&mimeFallback=\(mimeFallback)"
        guard let nkSession = nkCommonInstance.getSession(account: account),
              let url = nkCommonInstance.createStandardUrl(serverUrl: nkSession.urlBase, endpoint: endpoint, options: options),
              var headers = nkCommonInstance.getStandardHeaders(account: account, options: options) else {
            return options.queue.async { completion(account, width, height, nil, nil, .urlError) }
        }

        if var etag = etag {
            etag = "\"" + etag + "\""
            headers.update(name: "If-None-Match", value: etag)
        }

        nkSession.sessionData.request(url, method: .get, parameters: nil, encoding: URLEncoding.default, headers: headers, interceptor: nil).validate(statusCode: 200..<300).onURLSessionTaskCreation { task in
            task.taskDescription = options.taskDescription
            taskHandler(task)
        }.response(queue: self.nkCommonInstance.backgroundQueue) { response in
            if self.nkCommonInstance.levelLog > 0 {
                debugPrint(response)
            }
            switch response.result {
            case .failure(let error):
                let error = NKError(error: error, afResponse: response, responseData: response.data)
                options.queue.async { completion(account, width, height, nil, response, error) }
            case .success:
                let etag = self.nkCommonInstance.findHeader("etag", allHeaderFields: response.response?.allHeaderFields)?.replacingOccurrences(of: "\"", with: "")
                options.queue.async { completion(account, width, height, etag, response, .success) }
            }
        }
    }

    func downloadTrashPreview(fileId: String,
                              width: Int = 512,
                              height: Int = 512,
                              crop: Int = 1,
                              cropMode: String = "cover",
                              forceIcon: Int = 0,
                              mimeFallback: Int = 0,
                              account: String,
                              options: NKRequestOptions = NKRequestOptions(),
                              taskHandler: @escaping (_ task: URLSessionTask) -> Void = { _ in },
                              completion: @escaping (_ account: String, _ width: Int, _ height: Int, _ responseData: AFDataResponse<Data?>?, _ error: NKError) -> Void) {
        let endpoint = "index.php/apps/files_trashbin/preview?fileId=\(fileId)&x=\(width)&y=\(height)&a=\(crop)&mode=\(cropMode)&forceIcon=\(forceIcon)&mimeFallback=\(mimeFallback)"

        guard let nkSession = nkCommonInstance.getSession(account: account),
              let url = nkCommonInstance.createStandardUrl(serverUrl: nkSession.urlBase, endpoint: endpoint, options: options),
              let headers = nkCommonInstance.getStandardHeaders(account: account, options: options) else {
            return options.queue.async { completion(account, width, height, nil, .urlError) }
        }

        nkSession.sessionData.request(url, method: .get, parameters: nil, encoding: URLEncoding.default, headers: headers, interceptor: nil).validate(statusCode: 200..<300).onURLSessionTaskCreation { task in
            task.taskDescription = options.taskDescription
            taskHandler(task)
        }.response(queue: self.nkCommonInstance.backgroundQueue) { response in
            if self.nkCommonInstance.levelLog > 0 {
                debugPrint(response)
            }
            switch response.result {
            case .failure(let error):
                let error = NKError(error: error, afResponse: response, responseData: response.data)
                options.queue.async { completion(account, width, height, response, error) }
            case .success:
                options.queue.async { completion(account, width, height, response, .success) }
            }
        }
    }

    func downloadAvatar(user: String,
                        fileNameLocalPath: String,
                        sizeImage: Int,
                        avatarSizeRounded: Int = 0,
                        etag: String?,
                        account: String,
                        options: NKRequestOptions = NKRequestOptions(),
                        taskHandler: @escaping (_ task: URLSessionTask) -> Void = { _ in },
                        completion: @escaping (_ account: String, _ imageAvatar: UIImage?, _ imageOriginal: UIImage?, _ etag: String?, _ responseData: AFDataResponse<Data?>?, _ error: NKError) -> Void) {
        let endpoint = "index.php/avatar/\(user)/\(sizeImage)"
        guard let nkSession = nkCommonInstance.getSession(account: account),
              let url = nkCommonInstance.createStandardUrl(serverUrl: nkSession.urlBase, endpoint: endpoint, options: options),
              var headers = nkCommonInstance.getStandardHeaders(account: account, options: options) else {
            return options.queue.async { completion(account, nil, nil, nil, nil, .urlError) }
        }

        if var etag = etag {
            etag = "\"" + etag + "\""
            headers.update(name: "If-None-Match", value: etag)
        }

        nkSession.sessionData.request(url, method: .get, parameters: nil, encoding: URLEncoding.default, headers: headers, interceptor: nil).validate(statusCode: 200..<300).onURLSessionTaskCreation { task in
            task.taskDescription = options.taskDescription
            taskHandler(task)
        }.response(queue: self.nkCommonInstance.backgroundQueue) { response in
            if self.nkCommonInstance.levelLog > 0 {
                debugPrint(response)
            }
            switch response.result {
            case .failure(let error):
                let error = NKError(error: error, afResponse: response, responseData: response.data)
                options.queue.async { completion(account, nil, nil, nil, response, error) }
            case .success:
                if let data = response.data {
                    let imageOriginal = UIImage(data: data)
                    let etag = self.nkCommonInstance.findHeader("etag", allHeaderFields: response.response?.allHeaderFields)?.replacingOccurrences(of: "\"", with: "")
                    var imageAvatar: UIImage?
                    do {
                        let url = URL(fileURLWithPath: fileNameLocalPath)
                        if avatarSizeRounded > 0, let image = UIImage(data: data) {
                            imageAvatar = image

                            #if os(macOS)
                            let rect = CGRect(x: 0, y: 0, width: avatarSizeRounded, height: avatarSizeRounded)
                            var transform = CGAffineTransform.identity

                            let path = withUnsafePointer(to: &transform) { (pointer: UnsafePointer<CGAffineTransform>) in
                                CGPath(roundedRect: rect, cornerWidth: rect.width, cornerHeight: rect.height, transform: pointer)
                            }
                            let maskLayer = CAShapeLayer()
                            maskLayer.path = path

                            let layerToMask = CALayer()
                            layerToMask.contents = imageAvatar?.cgImage!
                            layerToMask.mask = maskLayer

                            let contextRef = CGContext(data: nil, width: Int(rect.width), height: Int(rect.height), bitsPerComponent: image.cgImage!.bitsPerComponent, bytesPerRow: image.cgImage!.bytesPerRow, space: image.cgImage!.colorSpace!, bitmapInfo: image.cgImage!.bitmapInfo.rawValue)
                            layerToMask.render(in: contextRef!)
                            #else

                            #if os(iOS)
                            let screenScale = UIScreen.main.scale
                            #else
                            let screenScale = 1.0
                            #endif
                            let rect = CGRect(x: 0, y: 0, width: avatarSizeRounded / Int(screenScale), height: avatarSizeRounded / Int(screenScale))
                            UIGraphicsBeginImageContextWithOptions(rect.size, false, screenScale)
                            UIBezierPath(roundedRect: rect, cornerRadius: rect.size.height).addClip()
                            imageAvatar?.draw(in: rect)
                            imageAvatar = UIGraphicsGetImageFromCurrentImageContext() ?? image
                            UIGraphicsEndImageContext()
                            #endif

                            if let pngData = imageAvatar?.pngData() {
                                try pngData.write(to: url)
                            } else {
                                try data.write(to: url)
                            }
                        } else {
                            try data.write(to: url)
                        }
                        options.queue.async { completion(account, imageAvatar, imageOriginal, etag, response, .success) }
                    } catch {
                        options.queue.async { completion(account, nil, nil, nil, response, NKError(error: error)) }
                    }
                } else {
                    options.queue.async { completion(account, nil, nil, nil, response, .invalidData) }
                }
            }
        }
    }

    func downloadContent(serverUrl: String,
                         account: String,
                         options: NKRequestOptions = NKRequestOptions(),
                         taskHandler: @escaping (_ task: URLSessionTask) -> Void = { _ in },
                         completion: @escaping (_ account: String, _ responseData: AFDataResponse<Data?>?, _ error: NKError) -> Void) {
        guard let url = serverUrl.asUrl,
              let nkSession = nkCommonInstance.getSession(account: account),
              let headers = nkCommonInstance.getStandardHeaders(account: account, options: options) else {
            return options.queue.async { completion(account, nil, .urlError) }
        }

        nkSession.sessionData.request(url, method: .get, parameters: nil, encoding: URLEncoding.default, headers: headers, interceptor: nil).validate(statusCode: 200..<300).onURLSessionTaskCreation { task in
            task.taskDescription = options.taskDescription
            taskHandler(task)
        }.response(queue: self.nkCommonInstance.backgroundQueue) { response in
            if self.nkCommonInstance.levelLog > 0 {
                debugPrint(response)
            }
            switch response.result {
            case .failure(let error):
                let error = NKError(error: error, afResponse: response, responseData: response.data)
                options.queue.async { completion(account, response, error) }
            case .success:
                options.queue.async { completion(account, response, .success) }
            }
        }
    }

    // MARK: -

    func getUserProfile(account: String,
                        options: NKRequestOptions = NKRequestOptions(),
                        taskHandler: @escaping (_ task: URLSessionTask) -> Void = { _ in },
                        completion: @escaping (_ account: String, _ userProfile: NKUserProfile?, _ responseData: AFDataResponse<Data>?, _ error: NKError) -> Void) {
        let endpoint = "ocs/v2.php/cloud/user"
        guard let nkSession = nkCommonInstance.getSession(account: account),
              let url = nkCommonInstance.createStandardUrl(serverUrl: nkSession.urlBase, endpoint: endpoint, options: options),
              let headers = nkCommonInstance.getStandardHeaders(account: account, options: options) else {
            return options.queue.async { completion(account, nil, nil, .urlError) }
        }

        nkSession.sessionData.request(url, method: .get, parameters: nil, encoding: URLEncoding.default, headers: headers, interceptor: nil).validate(statusCode: 200..<300).onURLSessionTaskCreation { task in
            task.taskDescription = options.taskDescription
            taskHandler(task)
        }.responseData(queue: self.nkCommonInstance.backgroundQueue) { response in
            if self.nkCommonInstance.levelLog > 0 {
                debugPrint(response)
            }
            switch response.result {
            case .failure(let error):
                let error = NKError(error: error, afResponse: response, responseData: response.data)
                options.queue.async { completion(account, nil, response, error) }
            case .success(let jsonData):
                let json = JSON(jsonData)
                let ocs = json["ocs"]
                let data = ocs["data"]

                if json["ocs"]["meta"]["statuscode"].int == 200 {
                    let userProfile = NKUserProfile()
                    userProfile.address = data["address"].stringValue
                    userProfile.backend = data["backend"].stringValue
                    userProfile.backendCapabilitiesSetDisplayName = data["backendCapabilities"]["setDisplayName"].boolValue
                    userProfile.backendCapabilitiesSetPassword = data["backendCapabilities"]["setPassword"].boolValue
                    userProfile.displayName = data["display-name"].stringValue
                    userProfile.email = data["email"].stringValue
                    userProfile.enabled = data["enabled"].boolValue
                    if let groups = data["groups"].array {
                        for group in groups {
                            userProfile.groups.append(group.stringValue)
                        }
                    }
                    userProfile.userId = data["id"].stringValue
                    userProfile.language = data["language"].stringValue
                    userProfile.lastLogin = data["lastLogin"].int64Value
                    userProfile.locale = data["locale"].stringValue
                    userProfile.organisation = data["organisation"].stringValue
                    userProfile.phone = data["phone"].stringValue
                    userProfile.quotaFree = data["quota"]["free"].int64Value
                    userProfile.quota = data["quota"]["quota"].int64Value
                    userProfile.quotaRelative = data["quota"]["relative"].doubleValue
                    userProfile.quotaTotal = data["quota"]["total"].int64Value
                    userProfile.quotaUsed = data["quota"]["used"].int64Value
                    userProfile.storageLocation = data["storageLocation"].stringValue
                    if let subadmins = data["subadmin"].array {
                        for subadmin in subadmins {
                            userProfile.subadmin.append(subadmin.stringValue)
                        }
                    }
                    userProfile.twitter = data["twitter"].stringValue
                    userProfile.website = data["website"].stringValue

                    options.queue.async { completion(account, userProfile, response, .success) }
                } else {
                    options.queue.async { completion(account, nil, response, NKError(rootJson: json, fallbackStatusCode: response.response?.statusCode)) }
                }
            }
        }
    }

    func getCapabilities(account: String,
                         options: NKRequestOptions = NKRequestOptions(),
                         taskHandler: @escaping (_ task: URLSessionTask) -> Void = { _ in },
                         completion: @escaping (_ account: String, _ responseData: AFDataResponse<Data?>?, _ error: NKError) -> Void) {
        let endpoint = "ocs/v1.php/cloud/capabilities"
        guard let nkSession = nkCommonInstance.getSession(account: account),
              let url = nkCommonInstance.createStandardUrl(serverUrl: nkSession.urlBase, endpoint: endpoint, options: options),
              let headers = nkCommonInstance.getStandardHeaders(account: account, options: options) else {
            return options.queue.async { completion(account, nil, .urlError) }
        }

        nkSession.sessionData.request(url, method: .get, parameters: nil, encoding: URLEncoding.default, headers: headers, interceptor: nil).validate(statusCode: 200..<300).onURLSessionTaskCreation { task in
            task.taskDescription = options.taskDescription
            taskHandler(task)
        }.response(queue: self.nkCommonInstance.backgroundQueue) { response in
            if self.nkCommonInstance.levelLog > 0 {
                debugPrint(response)
            }
            switch response.result {
            case .failure(let error):
                let error = NKError(error: error, afResponse: response, responseData: response.data)
                options.queue.async { completion(account, response, error) }
            case .success:
                options.queue.async { completion(account, response, .success) }
            }
        }
    }

    // MARK: -

    func getRemoteWipeStatus(serverUrl: String,
                             token: String,
                             account: String,
                             options: NKRequestOptions = NKRequestOptions(),
                             taskHandler: @escaping (_ task: URLSessionTask) -> Void = { _ in },
                             completion: @escaping (_ account: String, _ wipe: Bool, _ responseData: AFDataResponse<Data>?, _ error: NKError) -> Void) {
        let endpoint = "index.php/core/wipe/check"
        let parameters: [String: Any] = ["token": token]
        ///
        options.contentType = "application/json"
        ///
        guard let nkSession = nkCommonInstance.getSession(account: account),
              let url = nkCommonInstance.createStandardUrl(serverUrl: serverUrl, endpoint: endpoint, options: options),
              let headers = nkCommonInstance.getStandardHeaders(account: account, options: options) else {
            return options.queue.async { completion(account, false, nil, .urlError) }
        }

        nkSession.sessionData.request(url, method: .post, parameters: parameters, encoding: URLEncoding.default, headers: headers).validate(statusCode: 200..<300).onURLSessionTaskCreation { task in
            task.taskDescription = options.taskDescription
            taskHandler(task)
        }.responseData(queue: self.nkCommonInstance.backgroundQueue) { response in
            if self.nkCommonInstance.levelLog > 0 {
                debugPrint(response)
            }
            switch response.result {
            case .failure(let error):
                let error = NKError(error: error, afResponse: response, responseData: response.data)
                options.queue.async { completion(account, false, response, error) }
            case .success(let jsonData):
                let json = JSON(jsonData)
                let wipe = json["wipe"].boolValue
                options.queue.async { completion(account, wipe, response, .success) }
            }
        }
    }

    func setRemoteWipeCompletition(serverUrl: String,
                                   token: String,
                                   account: String,
                                   options: NKRequestOptions = NKRequestOptions(),
                                   taskHandler: @escaping (_ task: URLSessionTask) -> Void = { _ in },
                                   completion: @escaping (_ account: String, _ responseData: AFDataResponse<Data>?, _ error: NKError) -> Void) {
        let endpoint = "index.php/core/wipe/success"
        let parameters: [String: Any] = ["token": token]
        ///
        options.contentType = "application/json"
        ///
        guard let nkSession = nkCommonInstance.getSession(account: account),
              let url = nkCommonInstance.createStandardUrl(serverUrl: serverUrl, endpoint: endpoint, options: options),
              let headers = nkCommonInstance.getStandardHeaders(account: account, options: options) else {
            return options.queue.async { completion(account, nil, .urlError) }
        }

        nkSession.sessionData.request(url, method: .post, parameters: parameters, encoding: URLEncoding.default, headers: headers).validate(statusCode: 200..<300).onURLSessionTaskCreation { task in
            task.taskDescription = options.taskDescription
            taskHandler(task)
        }.responseData(queue: self.nkCommonInstance.backgroundQueue) { response in
            if self.nkCommonInstance.levelLog > 0 {
                debugPrint(response)
            }
            switch response.result {
            case .failure(let error):
                let error = NKError(error: error, afResponse: response, responseData: response.data)
                options.queue.async { completion(account, response, error) }
            case .success:
                options.queue.async { completion(account, response, .success) }
            }
        }
    }

    // MARK: -

    func getActivity(since: Int,
                     limit: Int,
                     objectId: String?,
                     objectType: String?,
                     previews: Bool,
                     account: String,
                     options: NKRequestOptions = NKRequestOptions(),
                     taskHandler: @escaping (_ task: URLSessionTask) -> Void = { _ in },
                     completion: @escaping (_ account: String, _ activities: [NKActivity], _ activityFirstKnown: Int, _ activityLastGiven: Int, _ responseData: AFDataResponse<Data>?, _ error: NKError) -> Void) {
        var activities: [NKActivity] = []
        var activityFirstKnown = 0
        var activityLastGiven = 0
        var endpoint = "ocs/v2.php/apps/activity/api/v2/activity/"
        var parameters: [String: Any] = [
            "format": "json",
            "since": String(since),
            "limit": String(limit)
        ]

        if let objectId = objectId, let objectType = objectType {
            endpoint += "filter"
            parameters["object_id"] = objectId
            parameters["object_type"] = objectType
        } else {
            endpoint += "all"
        }

        if previews {
            parameters["previews"] = "true"
        }

        guard let nkSession = nkCommonInstance.getSession(account: account),
              let url = nkCommonInstance.createStandardUrl(serverUrl: nkSession.urlBase, endpoint: endpoint, options: options),
              let headers = nkCommonInstance.getStandardHeaders(account: account, options: options) else {
            return options.queue.async { completion(account, activities, activityFirstKnown, activityLastGiven, nil, .urlError) }
        }

        nkSession.sessionData.request(url, method: .get, parameters: parameters, encoding: URLEncoding.default, headers: headers, interceptor: nil).validate(statusCode: 200..<300).onURLSessionTaskCreation { task in
            task.taskDescription = options.taskDescription
            taskHandler(task)
        }.responseData(queue: self.nkCommonInstance.backgroundQueue) { response in
            if self.nkCommonInstance.levelLog > 0 {
                debugPrint(response)
            }
            switch response.result {
            case .failure(let error):
                let error = NKError(error: error, afResponse: response, responseData: response.data)
                options.queue.async { completion(account, activities, activityFirstKnown, 0, response, error) }
            case .success(let jsonData):
                let json = JSON(jsonData)
                let ocsdata = json["ocs"]["data"]
                for (_, subJson): (String, JSON) in ocsdata {
                    let activity = NKActivity()

                    activity.app = subJson["app"].stringValue
                    activity.idActivity = subJson["activity_id"].intValue
                    if let datetime = subJson["datetime"].string {
                        if let date = self.nkCommonInstance.convertDate(datetime, format: "yyyy-MM-dd'T'HH:mm:ssZZZZZ") {
                            activity.date = date
                        }
                    }
                    activity.icon = subJson["icon"].stringValue
                    activity.link = subJson["link"].stringValue
                    activity.message = subJson["message"].stringValue
                    if subJson["message_rich"].exists() {
                        do {
                            activity.messageRich = try subJson["message_rich"].rawData()
                        } catch {}
                    }
                    activity.objectId = subJson["object_id"].intValue
                    activity.objectName = subJson["object_name"].stringValue
                    activity.objectType = subJson["object_type"].stringValue
                    if subJson["previews"].exists() {
                        do {
                            activity.previews = try subJson["previews"].rawData()
                        } catch {}
                    }
                    activity.subject = subJson["subject"].stringValue
                    if subJson["subject_rich"].exists() {
                        do {
                            activity.subjectRich = try subJson["subject_rich"].rawData()
                        } catch {}
                    }
                    activity.type = subJson["type"].stringValue
                    activity.user = subJson["user"].stringValue

                    activities.append(activity)
                }

                let firstKnown: String = self.nkCommonInstance.findHeader("X-Activity-First-Known", allHeaderFields: response.response?.allHeaderFields) ?? "0"
                let lastGiven: String = self.nkCommonInstance.findHeader("X-Activity-Last-Given", allHeaderFields: response.response?.allHeaderFields) ?? "0"

                if let iFirstKnown = Int(firstKnown) { activityFirstKnown = iFirstKnown }
                if let ilastGiven = Int(lastGiven) { activityLastGiven = ilastGiven }

                options.queue.async { completion(account, activities, activityFirstKnown, activityLastGiven, response, .success) }
            }
        }
    }

    // MARK: -

    func getNotifications(account: String,
                          options: NKRequestOptions = NKRequestOptions(),
                          taskHandler: @escaping (_ task: URLSessionTask) -> Void = { _ in },
                          completion: @escaping (_ account: String, _ notifications: [NKNotifications]?, _ responseData: AFDataResponse<Data>?, _ error: NKError) -> Void) {
        let endpoint = "ocs/v2.php/apps/notifications/api/v2/notifications"
        guard let nkSession = nkCommonInstance.getSession(account: account),
              let url = nkCommonInstance.createStandardUrl(serverUrl: nkSession.urlBase, endpoint: endpoint, options: options),
              let headers = nkCommonInstance.getStandardHeaders(account: account, options: options) else {
            return options.queue.async { completion(account, nil, nil, .urlError) }
        }

        nkSession.sessionData.request(url, method: .get, parameters: nil, encoding: URLEncoding.default, headers: headers, interceptor: nil).validate(statusCode: 200..<300).onURLSessionTaskCreation { task in
            task.taskDescription = options.taskDescription
            taskHandler(task)
        }.responseData(queue: self.nkCommonInstance.backgroundQueue) { response in
            if self.nkCommonInstance.levelLog > 0 {
                debugPrint(response)
            }
            switch response.result {
            case .failure(let error):
                let error = NKError(error: error, afResponse: response, responseData: response.data)
                options.queue.async { completion(account, nil, response, error) }
            case .success(let jsonData):
                let json = JSON(jsonData)
                if json["ocs"]["meta"]["statuscode"].int == 200 {
                    let ocsdata = json["ocs"]["data"]
                    var notifications: [NKNotifications] = []
                    for (_, subJson): (String, JSON) in ocsdata {
                        let notification = NKNotifications()

                        if subJson["actions"].exists() {
                            do {
                                notification.actions = try subJson["actions"].rawData()
                            } catch {}
                        }
                        notification.app = subJson["app"].stringValue
                        if let datetime = subJson["datetime"].string {
                            if let date = self.nkCommonInstance.convertDate(datetime, format: "yyyy-MM-dd'T'HH:mm:ssZZZZZ") {
                                notification.date = date as Date
                            }
                        }
                        notification.icon = subJson["icon"].string
                        notification.idNotification = subJson["notification_id"].intValue
                        notification.link = subJson["link"].stringValue
                        notification.message = subJson["message"].stringValue
                        notification.messageRich = subJson["messageRich"].stringValue
                        if subJson["messageRichParameters"].exists() {
                            do {
                                notification.messageRichParameters = try subJson["messageRichParameters"].rawData()
                            } catch {}
                        }
                        notification.objectId = subJson["object_id"].stringValue
                        notification.objectType = subJson["object_type"].stringValue
                        notification.subject = subJson["subject"].stringValue
                        notification.subjectRich = subJson["subjectRich"].stringValue
                        if subJson["subjectRichParameters"].exists() {
                            do {
                                notification.subjectRichParameters = try subJson["subjectRichParameters"].rawData()
                            } catch {}
                        }
                        notification.user = subJson["user"].stringValue
                        notifications.append(notification)
                    }
                    options.queue.async { completion(account, notifications, response, .success) }
                } else {
                    options.queue.async { completion(account, nil, response, NKError(rootJson: json, fallbackStatusCode: response.response?.statusCode)) }
                }
            }
        }
    }

    func setNotification(serverUrl: String?,
                         idNotification: Int,
                         method: String,
                         account: String,
                         options: NKRequestOptions = NKRequestOptions(),
                         taskHandler: @escaping (_ task: URLSessionTask) -> Void = { _ in },
                         completion: @escaping (_ account: String, _ responseData: AFDataResponse<Data?>?, _ error: NKError) -> Void) {
        guard let nkSession = nkCommonInstance.getSession(account: account),
              let headers = nkCommonInstance.getStandardHeaders(account: account, options: options) else {
            return options.queue.async { completion(account, nil, .urlError) }
        }
        var url: URLConvertible?
        if serverUrl == nil {
            let endpoint = "ocs/v2.php/apps/notifications/api/v2/notifications/\(idNotification)"
            url = self.nkCommonInstance.createStandardUrl(serverUrl: nkSession.urlBase, endpoint: endpoint, options: options)
        } else {
            url = serverUrl?.asUrl
        }
        guard let urlRequest = url else {
            return options.queue.async { completion(account, nil, .urlError) }
        }
        let method = HTTPMethod(rawValue: method)

        nkSession.sessionData.request(urlRequest, method: method, parameters: nil, encoding: URLEncoding.default, headers: headers, interceptor: nil).validate(statusCode: 200..<300).onURLSessionTaskCreation { task in
            task.taskDescription = options.taskDescription
            taskHandler(task)
        }.response(queue: self.nkCommonInstance.backgroundQueue) { response in
            if self.nkCommonInstance.levelLog > 0 {
                debugPrint(response)
            }
            switch response.result {
            case .failure(let error):
                let error = NKError(error: error, afResponse: response, responseData: response.data)
                options.queue.async { completion(account, response, error) }
            case .success:
                options.queue.async { completion(account, response, .success) }
            }
        }
    }

    // MARK: -

    func getDirectDownload(fileId: String,
                           account: String,
                           options: NKRequestOptions = NKRequestOptions(),
                           taskHandler: @escaping (_ task: URLSessionTask) -> Void = { _ in },
                           completion: @escaping (_ account: String, _ url: String?, _ responseData: AFDataResponse<Data>?, _ error: NKError) -> Void) {
        let endpoint = "ocs/v2.php/apps/dav/api/v1/direct"
        let parameters: [String: Any] = [
            "fileId": fileId,
            "format": "json"
        ]
        guard let nkSession = nkCommonInstance.getSession(account: account),
              let url = nkCommonInstance.createStandardUrl(serverUrl: nkSession.urlBase, endpoint: endpoint, options: options),
              let headers = nkCommonInstance.getStandardHeaders(account: account, options: options) else {
            return options.queue.async { completion(account, nil, nil, .urlError) }
        }

        nkSession.sessionData.request(url, method: .post, parameters: parameters, encoding: URLEncoding.default, headers: headers, interceptor: nil).validate(statusCode: 200..<300).onURLSessionTaskCreation { task in
            task.taskDescription = options.taskDescription
            taskHandler(task)
        }.responseData(queue: self.nkCommonInstance.backgroundQueue) { response in
            if self.nkCommonInstance.levelLog > 0 {
                debugPrint(response)
            }
            switch response.result {
            case .failure(let error):
                let error = NKError(error: error, afResponse: response, responseData: response.data)
                options.queue.async { completion(account, nil, response, error) }
            case .success(let jsonData):
                let json = JSON(jsonData)
                let ocsdata = json["ocs"]["data"]
                let url = ocsdata["url"].string
                options.queue.async { completion(account, url, response, .success) }
            }
        }
    }

    // MARK: -

    func sendClientDiagnosticsRemoteOperation(data: Data,
                                              account: String,
                                              options: NKRequestOptions = NKRequestOptions(),
                                              taskHandler: @escaping (_ task: URLSessionTask) -> Void = { _ in },
                                              completion: @escaping (_ account: String, _ responseData: AFDataResponse<Data?>?, _ error: NKError) -> Void) {
        let endpoint = "ocs/v2.php/apps/security_guard/diagnostics"
        ///
        options.contentType = "application/json"
        ///
        guard let nkSession = nkCommonInstance.getSession(account: account),
              let url = nkCommonInstance.createStandardUrl(serverUrl: nkSession.urlBase, endpoint: endpoint, options: options),
              let headers = nkCommonInstance.getStandardHeaders(account: account, options: options) else {
            return options.queue.async { completion(account, nil, .urlError) }
        }
        var urlRequest: URLRequest
        do {
            try urlRequest = URLRequest(url: url, method: .put, headers: headers)
            urlRequest.httpBody = data
        } catch {
            return options.queue.async { completion(account, nil, NKError(error: error)) }
        }

        nkSession.sessionData.request(urlRequest).validate(statusCode: 200..<300).onURLSessionTaskCreation { task in
            task.taskDescription = options.taskDescription
            taskHandler(task)
        }.response(queue: self.nkCommonInstance.backgroundQueue) { response in
            if self.nkCommonInstance.levelLog > 0 {
                debugPrint(response)
            }
            switch response.result {
            case .failure(let error):
                let error = NKError(error: error, afResponse: response, responseData: response.data)
                options.queue.async { completion(account, response, error) }
            case .success:
                options.queue.async { completion(account, response, .success) }
            }
        }
    }
}<|MERGE_RESOLUTION|>--- conflicted
+++ resolved
@@ -1,6 +1,24 @@
 //
-// SPDX-FileCopyrightText: 2020 Nextcloud GmbH and Nextcloud contributors
-// SPDX-License-Identifier: GPL-3.0-or-later
+//  NextcloudKit+API.swift
+//  NextcloudKit
+//
+//  Created by Marino Faggiana on 07/05/2020.
+//  Copyright © 2022 Marino Faggiana. All rights reserved.
+//
+//  Author Marino Faggiana <marino.faggiana@nextcloud.com>
+//
+//  This program is free software: you can redistribute it and/or modify
+//  it under the terms of the GNU General Public License as published by
+//  the Free Software Foundation, either version 3 of the License, or
+//  (at your option) any later version.
+//
+//  This program is distributed in the hope that it will be useful,
+//  but WITHOUT ANY WARRANTY; without even the implied warranty of
+//  MERCHANTABILITY or FITNESS FOR A PARTICULAR PURPOSE.  See the
+//  GNU General Public License for more details.
+//
+//  You should have received a copy of the GNU General Public License
+//  along with this program.  If not, see <http://www.gnu.org/licenses/>.
 //
 
 #if os(macOS)
@@ -39,11 +57,7 @@
             return options.queue.async { completion(nil, .urlError) }
         }
 
-<<<<<<< HEAD
-        sessionManager.request(url, method: .head, parameters: nil, encoding: URLEncoding.default, headers: nil, interceptor: nil).onURLSessionTaskCreation { task in
-=======
         internalSession.request(url, method: .head, parameters: nil, encoding: URLEncoding.default, headers: nil, interceptor: nil).onURLSessionTaskCreation { task in
->>>>>>> 354bc42d
             task.taskDescription = options.taskDescription
             taskHandler(task)
         }.response(queue: self.nkCommonInstance.backgroundQueue) { response in
